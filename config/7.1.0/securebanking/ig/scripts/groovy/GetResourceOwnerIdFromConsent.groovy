import groovy.json.JsonSlurper


def fapiInteractionId = request.getHeaders().getFirst("x-fapi-interaction-id");
if (fapiInteractionId == null) fapiInteractionId = "No x-fapi-interaction-id";
SCRIPT_NAME = "[GetResourceOwnerIdFromConsent] (" + fapiInteractionId + ") - ";
logger.debug(SCRIPT_NAME + "Running...")
/**
 *  definitions
 */
enum IntentType {
    ACCOUNT_ACCESS_CONSENT("AAC_", "accountAccessIntent"),
    PAYMENT_DOMESTIC_CONSENT("PDC_", "domesticPaymentIntent"),
    PAYMENT_DOMESTIC_SCHEDULED_CONSENT("PDSC_", "domesticScheduledPaymentIntent"),
    PAYMENT_DOMESTIC_STANDING_ORDERS_CONSENT("PDSOC_", "domesticStandingOrdersIntent"),
    PAYMENT_INTERNATIONAL_CONSENT("PIC_", "internationalPaymentIntent"),
    PAYMENT_INTERNATIONAL_SCHEDULED_CONSENT("PISC_", "internationalScheduledPaymentIntent"),
    PAYMENT_INTERNATIONAL_STANDING_ORDERS_CONSENT("PISOC_", "internationalStandingOrdersIntent"),
    PAYMENT_FILE_CONSENT("PFC_", "filePaymentsIntent"),
    FUNDS_CONFIRMATION_CONSENT("FCC_", "fundsConfirmationIntent"),
    DOMESTIC_VRP_PAYMENT_CONSENT("DVRP_", "domesticVrpPaymentIntent")

    private String intentIdPrefix;
    private String consentObject;

    IntentType(String intentIdPrefix, String consentObject) {
        this.intentIdPrefix = intentIdPrefix
        this.consentObject = consentObject
    }

    static IntentType identify(String intentId) {
        IntentType[] types = values()
        Optional<IntentType> optional = Arrays.stream(types).filter(type -> intentId.startsWith(type.intentIdPrefix)).findFirst()
        if (optional.isPresent()) {
            return optional.get()
        }
        return null;
    }

    String getIntentIdPrefix() {
        return intentIdPrefix
    }

    String getConsentObject() {
        return consentObject
    }
}

/**
 * Builds the error response
 * @return error response
 */
private Response getErrorResponse(String errorCode, String message) {
    logger.error("{} Message: {}. ErrorCode: {}", SCRIPT_NAME, message, errorCode)
    response = new Response(Status.BAD_REQUEST)
    response.setEntity(json(object(field("Code", Status.BAD_REQUEST.toString()),
            field("Errors", array(object(field("ErrorCode", errorCode),
                    field("Message", message)))))))
    return response
}
/**
 * Get intentId from Access token
 * @return intentId
 */
private String getIntentIdFromAccessToken() {
    try {
        return new JsonSlurper().parseText(contexts.oauth2.accessToken.info.claims).id_token.openbanking_intent_id.value
    } catch (Exception exception) {
        logger.debug("{} Couldn't get the intent id from the access token. {}", SCRIPT_NAME, exception.getMessage())
    }
    return null
}
/**
 * Get intentId from uri path elements
 * @return consentId
 */
private String getIntentIdFromUri(List<String> uriPathElements, int consentIdElementIndex) {
    logger.debug("{} searching consentId by index [{}] in the uri path elements [{}]", SCRIPT_NAME, consentIdElementIndex, uriPathElements)
    if (uriPathElements.size() < 2) {
        logger.error(SCRIPT_NAME + "Can't parse consent id from Uri path")
        return null
    }
    return uriPathElements[consentIdElementIndex]
}
/**
 * Compare values to check if those consent Ids match<br/>
 * Used to validate the consentIds from access token against the consentId from uri path
 * @param compareFrom
 * @param compareTo
 * @return true if values match, otherwise false
 */
private boolean doTheConsentIdsMatch(String compareFrom, String compareTo) {
    logger.debug("{} validating consent IDs matched", SCRIPT_NAME)
    if (compareFrom != compareTo) {
        return false
    }
    return true
}

/**
 * End definitions
 */


/**
 * start script
 */
List<String> uriPathElements = request.uri.getPathElements()

// Will be null when the access_token doesn't contains the intentId
String intentIdFromAccessToken = getIntentIdFromAccessToken()

// Funds confirmation request condition
boolean isFundsConfirmation = uriPathElements.contains("funds-confirmation")

// consentId default value retrieved from the access token or uri Path (../../{{consent ID}} or ../../{{consent ID}}/payment-details)
String intentId = intentIdFromAccessToken != null ? intentIdFromAccessToken :
        (
                uriPathElements.contains("payment-details") ? getIntentIdFromUri(uriPathElements, uriPathElements.size() - 2) :
                getIntentIdFromUri(uriPathElements, uriPathElements.size() - 1)
        )

// check if is funds-confirmation to validate the request and set the intentId from Uri path
logger.debug("{} funds confirmation request: {}", SCRIPT_NAME, isFundsConfirmation)
if (isFundsConfirmation) {
    // funds confirmation request '../{{consent ID}}/funds-confirmation'
    def intentIdFromUri = getIntentIdFromUri(uriPathElements, uriPathElements.size() - 2)
    if (!doTheConsentIdsMatch(intentIdFromAccessToken, intentIdFromUri)) {
        return getErrorResponse(
                "UK.OBIE.Resource.ConsentMismatch",
                String.format(
                        "The access token has been issued for the intent ID %s, and does not match with the intent ID %s retrieved from the request path",
                        intentIdFromAccessToken,
                        intentIdFromUri
                )
        )
    }
    intentId = intentIdFromAccessToken != null ? intentIdFromAccessToken : intentIdFromUri
}

// validates the intentId has been set
if (intentId == null) {
    return getErrorResponse(
            "UK.OBIE.Resource.InvalidFormat",
            "Can't parse consent id from inbound request"
    )
}

logger.debug(SCRIPT_NAME + "The intent id is: " + intentId)

def intentObject = ""

// logic to determine the intent type
def intentType = IntentType.identify(intentId)

if (intentType) {
    intentObject = intentType.getConsentObject();
} else {
    return getErrorResponse(
            "UK.OBIE.Parameter.Invalid",
            String.format("Can't parse consent type from inbound request, unknown consent type [%s].", intentType)
    )
}

// build the request to call IDM to retrieve the consent
def requestUri = routeArgIdmBaseUri + "/openidm/managed/" + intentObject + "/" + intentId + "?_fields=_id,OBIntentObject,user/_id,accounts,account,apiClient/oauth2ClientId,apiClient/name,AccountId";
// IDM request call
if (request.getMethod() == "GET" || request.getMethod() == "POST") {
    Request intentRequest = new Request();
    intentRequest.setUri(requestUri);
    intentRequest.setMethod('GET');
    logger.debug("{} Back from IDM", SCRIPT_NAME)
    return http.send(intentRequest).thenAsync(intentResponse -> {
        intentRequest.close()
        logger.debug("{} Back from IDM", SCRIPT_NAME)
        def intentResponseStatus = intentResponse.getStatus();

        if (intentResponseStatus != Status.OK) {
            message = "Failed to get consent details"
            logger.error("{} {}", SCRIPT_NAME, message)
            response.status = intentResponseStatus
            response.entity = "{ \"error\":\"" + message + "\"}"
            return newResultPromise(response)
        }

        def intentResponseContent = intentResponse.getEntity();
        def intentResponseObject = intentResponseContent.getJson();

        if (intentResponseObject.apiClient == null) {
            message = "Orphan consent, The consent requested to get with id [" + intentResponseObject._id + "] doesn't have a apiClient related."
            logger.error("{} {}", SCRIPT_NAME, message)
            response.status = Status.BAD_REQUEST
            response.entity = "{ \"error\":\"" + message + "\"}"
            return newResultPromise(response)
        }

        attributes.put("resourceOwnerUsername", intentResponseObject.user ? intentResponseObject.user._id : null)
        logger.debug("{} Resource owner username: {}", SCRIPT_NAME, intentResponseObject.user._id)

        try {
            logger.debug("{} Debtor account identification: {}", SCRIPT_NAME, intentResponseObject.OBIntentObject.Data.Initiation)
            attributes.put("accountId", intentResponseObject.AccountId)
<<<<<<< HEAD

            splitUri = request.uri.path.split("/")
            if (splitUri.size() == 7 && splitUri[6] != null && splitUri[6] == "funds-confirmation") {
                logger.debug(SCRIPT_NAME + "The consent status is {}", intentResponseObject.OBIntentObject.Data.Status)
=======
            // specific checks for funds confirmation requests
            if (isFundsConfirmation) {
                logger.debug("{} The consent status is {}", SCRIPT_NAME, intentResponseObject.OBIntentObject.Data.Status)
>>>>>>> 9ee25726
                if (intentResponseObject.OBIntentObject.Data.Status == "Authorised") {
                    def paymentAmount
                    if (intentType == IntentType.DOMESTIC_VRP_PAYMENT_CONSENT) {
                        // For VRP, checking the max individual amount to confirm that the debtor accounts has funds for the payment
                        paymentAmount = intentResponseObject.OBIntentObject.Data.ControlParameters.MaximumIndividualAmount.Amount
                    } else {
                        paymentAmount = intentResponseObject.OBIntentObject.Data.Initiation.InstructedAmount.Amount
                    }
<<<<<<< HEAD
                    logger.debug(SCRIPT_NAME + "Payment Amount: " + paymentAmount)
                    attributes.put("amount", paymentAmount)

                    attributes.put("version", splitUri[2])
                    logger.debug(SCRIPT_NAME + "version: " + splitUri[2])
                }
                return next.handle(context, request)
            } else {
                return newResultPromise(getErrorResponse())
            }
        }
        catch (java.lang.Exception e) {
            message = "Missing required parameters or headers"
            logger.error(SCRIPT_NAME + message, e)
            response = new Response(Status.BAD_REQUEST)
            response.entity = "{ \"error\":\"" + message + "\"}"
            return newResultPromise(response)
=======
                    logger.debug("{} Payment Amount: {}", SCRIPT_NAME, paymentAmount)
                    attributes.put("amount", paymentAmount)

                    attributes.put("version", uriPathElements[2])
                    logger.debug("{} version: {}", SCRIPT_NAME, uriPathElements[2])
                } else {
                    return newResultPromise(
                            getErrorResponse(
                                    "UK.OBIE.Resource.InvalidConsentStatus",
                                    String.format("Invalid Consent Status: %s", intentResponseObject.OBIntentObject.Data.Status)
                            )
                    )
                }
            }

            return next.handle(context, request)
        }
        catch (java.lang.Exception exception) {
            logger.error("{} {}", SCRIPT_NAME + message, exception)
            return newResultPromise(
                    getErrorResponse(
                            "UK.OBIE.Parameter.Invalid",
                            "Missing required parameters or headers"
                    )
            )
>>>>>>> 9ee25726
        }
    })
} else {
    return getErrorResponse(
            "UK.OBIE.Unsupported.UnexpectedError",
            String.format("Method %s not supported", request.getMethod())
    )
}<|MERGE_RESOLUTION|>--- conflicted
+++ resolved
@@ -117,7 +117,7 @@
 String intentId = intentIdFromAccessToken != null ? intentIdFromAccessToken :
         (
                 uriPathElements.contains("payment-details") ? getIntentIdFromUri(uriPathElements, uriPathElements.size() - 2) :
-                getIntentIdFromUri(uriPathElements, uriPathElements.size() - 1)
+                        getIntentIdFromUri(uriPathElements, uriPathElements.size() - 1)
         )
 
 // check if is funds-confirmation to validate the request and set the intentId from Uri path
@@ -200,16 +200,9 @@
         try {
             logger.debug("{} Debtor account identification: {}", SCRIPT_NAME, intentResponseObject.OBIntentObject.Data.Initiation)
             attributes.put("accountId", intentResponseObject.AccountId)
-<<<<<<< HEAD
-
-            splitUri = request.uri.path.split("/")
-            if (splitUri.size() == 7 && splitUri[6] != null && splitUri[6] == "funds-confirmation") {
-                logger.debug(SCRIPT_NAME + "The consent status is {}", intentResponseObject.OBIntentObject.Data.Status)
-=======
             // specific checks for funds confirmation requests
             if (isFundsConfirmation) {
                 logger.debug("{} The consent status is {}", SCRIPT_NAME, intentResponseObject.OBIntentObject.Data.Status)
->>>>>>> 9ee25726
                 if (intentResponseObject.OBIntentObject.Data.Status == "Authorised") {
                     def paymentAmount
                     if (intentType == IntentType.DOMESTIC_VRP_PAYMENT_CONSENT) {
@@ -218,25 +211,6 @@
                     } else {
                         paymentAmount = intentResponseObject.OBIntentObject.Data.Initiation.InstructedAmount.Amount
                     }
-<<<<<<< HEAD
-                    logger.debug(SCRIPT_NAME + "Payment Amount: " + paymentAmount)
-                    attributes.put("amount", paymentAmount)
-
-                    attributes.put("version", splitUri[2])
-                    logger.debug(SCRIPT_NAME + "version: " + splitUri[2])
-                }
-                return next.handle(context, request)
-            } else {
-                return newResultPromise(getErrorResponse())
-            }
-        }
-        catch (java.lang.Exception e) {
-            message = "Missing required parameters or headers"
-            logger.error(SCRIPT_NAME + message, e)
-            response = new Response(Status.BAD_REQUEST)
-            response.entity = "{ \"error\":\"" + message + "\"}"
-            return newResultPromise(response)
-=======
                     logger.debug("{} Payment Amount: {}", SCRIPT_NAME, paymentAmount)
                     attributes.put("amount", paymentAmount)
 
@@ -262,7 +236,6 @@
                             "Missing required parameters or headers"
                     )
             )
->>>>>>> 9ee25726
         }
     })
 } else {
